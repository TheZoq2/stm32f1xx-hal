--- conflicted
+++ resolved
@@ -66,9 +66,6 @@
 pub mod spi;
 pub mod time;
 pub mod timer;
-<<<<<<< HEAD
 pub mod rtc;
 pub mod backup_domain;
-=======
-pub mod adc;
->>>>>>> 6456ea31
+pub mod adc;